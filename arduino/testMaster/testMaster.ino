--- conflicted
+++ resolved
@@ -1,11 +1,8 @@
-<<<<<<< HEAD
+#include "DSerial.h"
 #include "dserial.h"
 #include <NeoICSerial.h>
 NeoICSerial serial_port;
 DSerialMaster master(&serial_port);
-=======
-#include "DSerial.h"
->>>>>>> 2382af6f
 
 void setup() {
   Serial.begin(9600);
